--- conflicted
+++ resolved
@@ -20,10 +20,7 @@
 
 import (
 	"encoding/json"
-<<<<<<< HEAD
-=======
 	"errors"
->>>>>>> f2c8ae1f
 	"flag"
 	"io"
 	"io/ioutil"
@@ -223,11 +220,9 @@
 }
 
 func (cl *cloudLaunch) createInstance() {
-
 	inst := cl.lookupInstance()
 	if inst != nil {
-		ij, _ := json.MarshalIndent(inst, "", "    ")
-		log.Printf("Existing instance: %s", ij)
+		log.Printf("Instance exists; not re-creating.")
 		return
 	}
 
@@ -338,8 +333,8 @@
 		log.Fatalf("Error getting instance after creation: %v", err)
 	}
 	ij, _ := json.MarshalIndent(inst, "", "    ")
-	log.Printf("Instance: %s", ij)
-
+	log.Printf("%s", ij)
+	log.Printf("Instance created.")
 	os.Exit(0)
 }
 
@@ -355,7 +350,10 @@
 }
 
 func (cl *cloudLaunch) instanceDisk() *compute.AttachedDisk {
-	const imageURL = "https://www.googleapis.com/compute/v1/projects/coreos-cloud/global/images/coreos-stable-723-3-0-v20150804"
+	imageURL, err := latestStableCoreOSImage(cl.oauthClient)
+	if err != nil {
+		log.Fatalf("error looking up latest CoreOS stable image: %v", err)
+	}
 	diskName := cl.instName() + "-coreos-stateless-pd"
 	var diskType string
 	if cl.SSD {
@@ -372,10 +370,7 @@
 			DiskType:    diskType,
 		},
 	}
-<<<<<<< HEAD
-=======
-}
-*/
+}
 
 type coreOSImage struct {
 	SelfLink          string
@@ -416,5 +411,4 @@
 		return "", errors.New("no stable coreOS image found")
 	}
 	return imageURL, nil
->>>>>>> f2c8ae1f
 }